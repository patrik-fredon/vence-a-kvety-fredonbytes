"use client";

import Link from "next/link";
import { useTranslations } from "next-intl";
import { Card, CardContent, CardHeader, CardTitle } from "@/components/ui/Card";
import { cn } from "@/lib/utils";
import type { Product } from "@/types/product";

interface ProductInfoProps {
  product: Product;
  locale: string;
  finalPrice: number;
  className?: string;
}

export function ProductInfo({ product, locale, finalPrice, className }: ProductInfoProps) {
  const t = useTranslations("product");
  const tCurrency = useTranslations("currency");

  const formatPrice = (price: number) => {
    return tCurrency("format", {
      amount: price.toLocaleString(locale === "cs" ? "cs-CZ" : "en-US"),
    });
  };

<<<<<<< HEAD
<<<<<<< HEAD

  // Mock rating data (implement in later tasks)
  // const rating = 4.8;
  // const reviewCount = 127;

=======
>>>>>>> c1bdac3 (Remove mock rating data from ProductInfo)
=======
>>>>>>> c1bdac3f

  return (
    <div className={cn("space-y-6", className)}>
      {/* Breadcrumb */}
      <nav className="text-sm text-teal-800" aria-label="Breadcrumb">
        <ol className="flex items-center space-x-2">
          <li>
            <Link href={`/${locale}/products`} className="hover:text-amber-600 transition-colors">
              {t("allProducts")}
            </Link>
          </li>
          {product.category && (
            <>
              <li className="text-teal-800">/</li>
              <li>
                <Link
                  href={`/${locale}/products?category=${product.category.slug}`}
                  className="hover:text-amber-600 transition-colors"
                >
                  {product.category.name[locale as keyof typeof product.category.name]}
                </Link>
              </li>
            </>
          )}
          <li className="text-teal-800">/</li>
          <li className="text-teal-800 font-medium">
            {product.name[locale as keyof typeof product.name]}
          </li>
        </ol>
      </nav>

      {/* Product Title and Badge */}
      <div className="space-y-3">
        <div className="flex items-start justify-between gap-4">
          <h1 className="text-3xl font-light text-teal-800 leading-tight">
            {product.name[locale as keyof typeof product.name]}
          </h1>
        </div>

      </div>



      {/* Price Display */}
      <Card>
        <CardHeader>
          <CardTitle className="text-lg">{t("pricing")}</CardTitle>
        </CardHeader>
        <CardContent>
          <div className="space-y-2">
            <div className="flex items-baseline gap-3">
              <span className="text-2xl font-semibold text-amber-300">
                {formatPrice(product.basePrice)}
              </span>
              <span className="text-sm text-amber-300">{t("basePrice")}</span>
            </div>
            {finalPrice !== product.basePrice && (
              <div className="text-sm text-amber-700 bg-amber-50 px-3 py-2 rounded-lg">
                {t("priceWillUpdate")}
              </div>
            )}
          </div>
        </CardContent>
      </Card>

      {/* Description */}
      {product.description && (
        <Card>
          <CardHeader>
            <CardTitle>{t("description")}</CardTitle>
          </CardHeader>
          <CardContent>
            <div className="text-amber-300 leading-relaxed whitespace-pre-line">
              {product.description[locale as keyof typeof product.description]}
            </div>
          </CardContent>
        </Card>
      )}

      {/* Product Details */}
      <Card>
        <CardHeader>
          <CardTitle>{t("productDetails")}</CardTitle>
        </CardHeader>
        <CardContent>
          <dl className="grid grid-cols-1 gap-3 text-sm">
            <div className="flex justify-between py-2 border-b border-amber-300 last:border-b-0">
              <dt className="text-amber-300 font-medium">{t("category")}:</dt>
              <dd className="text-amber-300">
                {product.category?.name[locale as keyof typeof product.category.name] ||
                  t("uncategorized")}
              </dd>
            </div>
            <div className="flex justify-between py-2 border-b border-amber-300 last:border-b-0">
              <dt className="text-amber-300 font-medium">{t("sku")}:</dt>
              <dd className="text-amber-300 font-mono text-xs">
                {product.id.slice(-8).toUpperCase()}
              </dd>
            </div>
            {product.availability.leadTimeHours && (
              <div className="flex justify-between py-2 border-b border-amber-300 last:border-b-0">
                <dt className="text-amber-300 font-medium">{t("leadTime")}:</dt>
                <dd className="text-amber-300">
                  {product.availability.leadTimeHours} {t("hours")}
                </dd>
              </div>
            )}
            {product.availability.maxOrderQuantity && (
              <div className="flex justify-between py-2 border-b border-amber-300 last:border-b-0">
                <dt className="text-amber-300 font-medium">{t("maxQuantity")}:</dt>
                <dd className="text-amber-300">{product.availability.maxOrderQuantity}</dd>
              </div>
            )}
          </dl>
        </CardContent>
      </Card>


    </div>
  );
}<|MERGE_RESOLUTION|>--- conflicted
+++ resolved
@@ -23,17 +23,12 @@
     });
   };
 
-<<<<<<< HEAD
-<<<<<<< HEAD
+
 
   // Mock rating data (implement in later tasks)
   // const rating = 4.8;
   // const reviewCount = 127;
 
-=======
->>>>>>> c1bdac3 (Remove mock rating data from ProductInfo)
-=======
->>>>>>> c1bdac3f
 
   return (
     <div className={cn("space-y-6", className)}>
